from typing import Any, Callable

import torch
import torch.nn as nn
from torch.optim import Optimizer
<<<<<<< HEAD

=======
>>>>>>> 90e0058a
if torch.__version__ >= "2.0.0":
    from torch.optim.lr_scheduler import LRScheduler
else:
    from torch.optim.lr_scheduler import _LRScheduler as LRScheduler
<<<<<<< HEAD

from torch.utils.data import Dataset, DataLoader
=======
from torch.utils.data import Dataset, DataLoader, Sampler
from torchmetrics import Metric as MetricV2
>>>>>>> 90e0058a
from pytorch_lightning import (
    Callback,
    LightningDataModule,
    LightningModule
)
from pytorch_lightning.loggers.logger import Logger
from monai.metrics import Metric
from monai.transforms import Transform

from manafaln.common.constants import ComponentType
from manafaln.common.libspecs import (
    LibSpecNative,
    LibSpecMONAI,
    LibSpecPyTorch,
    LibSpecPyTorchLightning,
    LibSpecTorchMetrics,
    LibSpecTorchVision
)

# Aliases for libraries
_Native       = LibSpecNative
_MONAI        = LibSpecMONAI
_PyTorch      = LibSpecPyTorch
_Lightning    = LibSpecPyTorchLightning
_TorchMetrics = LibSpecTorchMetrics
_TorchVision  = LibSpecTorchVision

class ComponetSpecMeta(type):
    def __new__(mcls, name, base, attrs):
        if not "TYPE" in attrs.keys():
            raise AttributeError(f"TYPE not defined in ComponentSpec {name}")
        if not "PROVIDERS" in attrs.keys():
            raise AttributeError(f"PROVIDERS not defined in ComponentSpec {name}")
        if not "INSTANCE_TYPE" in attrs.keys():
            raise AttributeError(f"COMPONENT_TYPE not defined in ComponentSpec {name}")
        return super().__new__(mcls, name, base, attrs)

class ComponentSpec(metaclass=ComponetSpecMeta):
    """
    Base class for component specifications.

    Attributes:
        TYPE (ComponentType): The type of the component.
        PROVIDERS (List[LibSpec]): The list of libraries that provide the component.
        INSTANCE_TYPE (type): The type of the component instance.
    """
    TYPE = ComponentType.UNKNOWN
    PROVIDERS = []
    INSTANCE_TYPE = Any

class ModelSpec(metaclass=ComponetSpecMeta):
    """
    Specification for model components.

    Attributes:
        TYPE (ComponentType): The type of the component (MODEL).
        PROVIDERS (List[LibSpec]): The list of libraries that provide the component.
        INSTANCE_TYPE (type): The type of the component instance (nn.Module).
    """
    TYPE = ComponentType.MODEL
    PROVIDERS = [_Native, _MONAI, _TorchVision]
    INSTANCE_TYPE = nn.Module

class LossSpec(metaclass=ComponetSpecMeta):
    """
    Specification for loss components.

    Attributes:
        TYPE (ComponentType): The type of the component (LOSS).
        PROVIDERS (List[LibSpec]): The list of libraries that provide the component.
        INSTANCE_TYPE (type): The type of the component instance (Callable).
    """
    TYPE = ComponentType.LOSS
    PROVIDERS = [_Native, _MONAI, _PyTorch]
    INSTANCE_TYPE = Callable

class InfererSpec(metaclass=ComponetSpecMeta):
    """
    Specification for inferer components.

    Attributes:
        TYPE (ComponentType): The type of the component (INFERER).
        PROVIDERS (List[LibSpec]): The list of libraries that provide the component.
        INSTANCE_TYPE (type): The type of the component instance (Callable).
    """
    TYPE = ComponentType.INFERER
    PROVIDERS = [_Native, _MONAI]
    INSTANCE_TYPE = Callable

class OptimizerSpec(metaclass=ComponetSpecMeta):
    """
    Specification for optimizer components.

    Attributes:
        TYPE (ComponentType): The type of the component (OPTIMIZER).
        PROVIDERS (List[LibSpec]): The list of libraries that provide the component.
        INSTANCE_TYPE (type): The type of the component instance (Optimizer).
    """
    TYPE = ComponentType.OPTIMIZER
    PROVIDERS = [_PyTorch, _MONAI]
    INSTANCE_TYPE = Optimizer

class SchedulerSpec(metaclass=ComponetSpecMeta):
    """
    Specification for scheduler components.

    Attributes:
        TYPE (ComponentType): The type of the component (SCHEDULER).
        PROVIDERS (List[LibSpec]): The list of libraries that provide the component.
        INSTANCE_TYPE (type): The type of the component instance (LRScheduler).
    """
    TYPE = ComponentType.SCHEDULER
    PROVIDERS = [_MONAI, _PyTorch]
    INSTANCE_TYPE = LRScheduler

class MetricSpec(metaclass=ComponetSpecMeta):
    """
    Specification for metric components.

    Attributes:
        TYPE (ComponentType): The type of the component (METRIC).
        PROVIDERS (List[LibSpec]): The list of libraries that provide the component.
        INSTANCE_TYPE (type): The type of the component instance (Metric).
    """
    TYPE = ComponentType.METRIC
    PROVIDERS = [_Native, _MONAI]
    INSTANCE_TYPE = Metric

class DatasetSpec(metaclass=ComponetSpecMeta):
    """
    Specification for dataset components.

    Attributes:
        TYPE (ComponentType): The type of the component (DATASET).
        PROVIDERS (List[LibSpec]): The list of libraries that provide the component.
        INSTANCE_TYPE (type): The type of the component instance (Dataset).
    """
    TYPE = ComponentType.DATASET
    PROVIDERS = [_MONAI, _TorchVision]
    INSTANCE_TYPE = Dataset

class DataLoaderSpec(metaclass=ComponetSpecMeta):
    """
    Specification for data loader components.

    Attributes:
        TYPE (ComponentType): The type of the component (DATALOADER).
        PROVIDERS (List[LibSpec]): The list of libraries that provide the component.
        INSTANCE_TYPE (type): The type of the component instance (DataLoader).
    """
    TYPE = ComponentType.DATALOADER
    PROVIDERS = [_MONAI]
    INSTANCE_TYPE = DataLoader

class TransformSpec(metaclass=ComponetSpecMeta):
    """
    Specification for transform components.

    Attributes:
        TYPE (ComponentType): The type of the component (TRANSFORM).
        PROVIDERS (List[LibSpec]): The list of libraries that provide the component.
        INSTANCE_TYPE (type): The type of the component instance (Transform).
    """
    TYPE = ComponentType.TRANSFORM
    PROVIDERS = [_Native, _MONAI]
    INSTANCE_TYPE = Transform

class DataModuleSpec(metaclass=ComponetSpecMeta):
    """
    Specification for data module components.

    Attributes:
        TYPE (ComponentType): The type of the component (DATAMODULE).
        PROVIDERS (List[LibSpec]): The list of libraries that provide the component.
        INSTANCE_TYPE (type): The type of the component instance (LightningDataModule).
    """
    TYPE = ComponentType.DATAMODULE
    PROVIDERS = [_Native]
    INSTANCE_TYPE = LightningDataModule

class WorkflowSpec(metaclass=ComponetSpecMeta):
    """
    Specification for workflow components.

    Attributes:
        TYPE (ComponentType): The type of the component (WORKFLOW).
        PROVIDERS (List[LibSpec]): The list of libraries that provide the component.
        INSTANCE_TYPE (type): The type of the component instance (LightningModule).
    """
    TYPE = ComponentType.WORKFLOW
    PROVIDERS = [_Native]
    INSTANCE_TYPE = LightningModule

class CallbackSpec(metaclass=ComponetSpecMeta):
    """
    Specification for callback components.

    Attributes:
        TYPE (ComponentType): The type of the component (CALLBACK).
        PROVIDERS (List[LibSpec]): The list of libraries that provide the component.
        INSTANCE_TYPE (type): The type of the component instance (Callback).
    """
    TYPE = ComponentType.CALLBACK
    PROVIDERS = [_Native, _Lightning]
    INSTANCE_TYPE = Callback

class LoggerSpec(metaclass=ComponetSpecMeta):
    """
    Specification for logger components.

    Attributes:
        TYPE (ComponentType): The type of the component (LOGGER).
        PROVIDERS (List[LibSpec]): The list of libraries that provide the component.
        INSTANCE_TYPE (type): The type of the component instance (Logger).
    """
    TYPE = ComponentType.LOGGER
    PROVIDERS = [_Native, _Lightning]
    INSTANCE_TYPE = Logger

class MetricV2Spec(metaclass=ComponetSpecMeta):
    """
    Specification for MetricV2 components.

    Attributes:
        TYPE (ComponentType): The type of the component (METRICV2).
        PROVIDERS (List[LibSpec]): The list of libraries that provide the component.
        INSTANCE_TYPE (type): The type of the component instance (MetricV2).
    """
    TYPE = ComponentType.METRICV2
    PROVIDERS = [_Native, _TorchMetrics]
    INSTANCE_TYPE = MetricV2

class SamplerSpec(metaclass=ComponetSpecMeta):
    """
    Specification for sampler components.

    Attributes:
        TYPE (ComponentType): The type of the component (SAMPLER).
        PROVIDERS (List[LibSpec]): The list of libraries that provide the component.
        INSTANCE_TYPE (type): The type of the component instance (Sampler).
    """
    TYPE = ComponentType.SAMPLER
    PROVIDERS = [_Native, _PyTorch]
    INSTANCE_TYPE = Sampler

ComponentSpecs = {
    "UNKNOWN": ComponentSpec,
    "MODEL": ModelSpec,
    "LOSS": LossSpec,
    "INFERER": InfererSpec,
    "OPTIMIZER": OptimizerSpec,
    "SCHEDULER": SchedulerSpec,
    "METRIC": MetricSpec,
    "DATASET": DatasetSpec,
    "DATALOADER": DataLoaderSpec,
    "TRANSFORM": TransformSpec,
    "DATAMODULE": DataModuleSpec,
    "WORKFLOW": WorkflowSpec,
    "CALLBACK": CallbackSpec,
    "LOGGER": LoggerSpec,
    "SAMPLER": SamplerSpec,
    "METRICV2": MetricV2Spec
}<|MERGE_RESOLUTION|>--- conflicted
+++ resolved
@@ -3,21 +3,14 @@
 import torch
 import torch.nn as nn
 from torch.optim import Optimizer
-<<<<<<< HEAD
-
-=======
->>>>>>> 90e0058a
+
 if torch.__version__ >= "2.0.0":
     from torch.optim.lr_scheduler import LRScheduler
 else:
     from torch.optim.lr_scheduler import _LRScheduler as LRScheduler
-<<<<<<< HEAD
-
-from torch.utils.data import Dataset, DataLoader
-=======
+
 from torch.utils.data import Dataset, DataLoader, Sampler
 from torchmetrics import Metric as MetricV2
->>>>>>> 90e0058a
 from pytorch_lightning import (
     Callback,
     LightningDataModule,
