--- conflicted
+++ resolved
@@ -1,12 +1,8 @@
 {
   "trainer": {
-<<<<<<< HEAD
-    "max_epochs": 2000,
-    "default_root_dir": "models"
-=======
     "settings": {
       "accelerator": "ddp",
-      "gpus": [0, 1, 2, 3],
+      "gpus": 1,
       "benchmark": true,
       "amp_backend": "apex",
       "amp_level": "O2",
@@ -24,10 +20,10 @@
     },
 
     "callbacks": [
-      { 
+      {
           "name": "LearningRateMonitor"
       },
-      { 
+      {
           "name": "ModelCheckpoint",
           "args": {
             "filename": "best_model",
@@ -38,7 +34,6 @@
           }
       }
     ]
->>>>>>> a544f141
   },
 
   "workflow": {
